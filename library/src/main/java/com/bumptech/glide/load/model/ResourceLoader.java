package com.bumptech.glide.load.model;

import android.content.ContentResolver;
import android.content.Context;
import android.content.res.Resources;
import android.net.Uri;
<<<<<<< HEAD
import android.util.Log;
=======
import android.os.ParcelFileDescriptor;
>>>>>>> 7e0f8734

import com.bumptech.glide.load.Options;

import java.io.InputStream;

/**
 * A model loader for handling Android resource files. Model must be an Android resource id in the
 * package of the given context.
 *
 * @param <Data> The type of data that will be loaded for the given android resource.
 */
<<<<<<< HEAD
public class ResourceLoader<T> implements ModelLoader<Integer, T> {
    private static final String TAG = "ResourceLoader";
=======
public class ResourceLoader<Data> implements ModelLoader<Integer, Data> {

  private final ModelLoader<Uri, Data> uriLoader;
  private final Resources resources;

  public ResourceLoader(Context context, ModelLoader<Uri, Data> uriLoader) {
    this(context.getResources(), uriLoader);
  }

  public ResourceLoader(Resources resources, ModelLoader<Uri, Data> uriLoader) {
    this.resources = resources;
    this.uriLoader = uriLoader;
  }

  @Override
  public LoadData<Data> buildLoadData(Integer model, int width, int height, Options options) {
    Uri uri = getResourceUri(model);
    return uriLoader.buildLoadData(uri, width, height, options);
  }

  private Uri getResourceUri(Integer model) {
    return Uri.parse(ContentResolver.SCHEME_ANDROID_RESOURCE + "://"
        + resources.getResourcePackageName(model) + '/' + resources.getResourceTypeName(model) + '/'
        + resources.getResourceEntryName(model));
  }
>>>>>>> 7e0f8734

  @Override
  public boolean handles(Integer model) {
    // TODO: check that this is in fact a resource id.
    return true;
  }

  /**
   * Factory for loading {@link InputStream}s from Android resource ids.
   */
  public static class StreamFactory implements ModelLoaderFactory<Integer, InputStream> {

    @Override
    public ModelLoader<Integer, InputStream> build(Context context,
        MultiModelLoaderFactory multiFactory) {
      return new ResourceLoader<>(context, multiFactory.build(Uri.class, InputStream.class));
    }

    @Override
    public void teardown() {
      // Do nothing.
    }
  }

  /**
   * Factory for loading {@link ParcelFileDescriptor}s from Android resource ids.
   */
  public static class FileDescriptorFactory implements ModelLoaderFactory<Integer,
      ParcelFileDescriptor> {

    @Override
<<<<<<< HEAD
    public DataFetcher<T> getResourceFetcher(Integer model, int width, int height) {
        Uri uri = null;
        try {
          uri = Uri.parse(ContentResolver.SCHEME_ANDROID_RESOURCE + "://"
                  + resources.getResourcePackageName(model) + '/'
                  + resources.getResourceTypeName(model) + '/'
                  + resources.getResourceEntryName(model));
        } catch (Resources.NotFoundException e) {
            if (Log.isLoggable(TAG, Log.WARN)) {
                Log.w(TAG, "Received invalid resource id: " + model, e);
            }
        }

        if (uri != null) {
            return uriLoader.getResourceFetcher(uri, width, height);
        } else {
            return null;
        }
=======
    public ModelLoader<Integer, ParcelFileDescriptor> build(Context context,
        MultiModelLoaderFactory multiFactory) {
      return new ResourceLoader<>(context,
          multiFactory.build(Uri.class, ParcelFileDescriptor.class));
    }

    @Override
    public void teardown() {
      // Do nothing.
>>>>>>> 7e0f8734
    }
  }
}<|MERGE_RESOLUTION|>--- conflicted
+++ resolved
@@ -4,11 +4,8 @@
 import android.content.Context;
 import android.content.res.Resources;
 import android.net.Uri;
-<<<<<<< HEAD
+import android.os.ParcelFileDescriptor;
 import android.util.Log;
-=======
-import android.os.ParcelFileDescriptor;
->>>>>>> 7e0f8734
 
 import com.bumptech.glide.load.Options;
 
@@ -20,12 +17,8 @@
  *
  * @param <Data> The type of data that will be loaded for the given android resource.
  */
-<<<<<<< HEAD
-public class ResourceLoader<T> implements ModelLoader<Integer, T> {
-    private static final String TAG = "ResourceLoader";
-=======
 public class ResourceLoader<Data> implements ModelLoader<Integer, Data> {
-
+  private static final String TAG = "ResourceLoader";
   private final ModelLoader<Uri, Data> uriLoader;
   private final Resources resources;
 
@@ -40,16 +33,24 @@
 
   @Override
   public LoadData<Data> buildLoadData(Integer model, int width, int height, Options options) {
+
     Uri uri = getResourceUri(model);
-    return uriLoader.buildLoadData(uri, width, height, options);
+    return uri == null ? null : uriLoader.buildLoadData(uri, width, height, options);
   }
 
   private Uri getResourceUri(Integer model) {
-    return Uri.parse(ContentResolver.SCHEME_ANDROID_RESOURCE + "://"
-        + resources.getResourcePackageName(model) + '/' + resources.getResourceTypeName(model) + '/'
-        + resources.getResourceEntryName(model));
+    try {
+      return Uri.parse(ContentResolver.SCHEME_ANDROID_RESOURCE + "://"
+          + resources.getResourcePackageName(model) + '/'
+          + resources.getResourceTypeName(model) + '/'
+          + resources.getResourceEntryName(model));
+    } catch (Resources.NotFoundException e) {
+      if (Log.isLoggable(TAG, Log.WARN)) {
+        Log.w(TAG, "Received invalid resource id: " + model, e);
+      }
+      return null;
+    }
   }
->>>>>>> 7e0f8734
 
   @Override
   public boolean handles(Integer model) {
@@ -77,30 +78,10 @@
   /**
    * Factory for loading {@link ParcelFileDescriptor}s from Android resource ids.
    */
-  public static class FileDescriptorFactory implements ModelLoaderFactory<Integer,
-      ParcelFileDescriptor> {
+  public static class FileDescriptorFactory
+      implements ModelLoaderFactory<Integer, ParcelFileDescriptor> {
 
     @Override
-<<<<<<< HEAD
-    public DataFetcher<T> getResourceFetcher(Integer model, int width, int height) {
-        Uri uri = null;
-        try {
-          uri = Uri.parse(ContentResolver.SCHEME_ANDROID_RESOURCE + "://"
-                  + resources.getResourcePackageName(model) + '/'
-                  + resources.getResourceTypeName(model) + '/'
-                  + resources.getResourceEntryName(model));
-        } catch (Resources.NotFoundException e) {
-            if (Log.isLoggable(TAG, Log.WARN)) {
-                Log.w(TAG, "Received invalid resource id: " + model, e);
-            }
-        }
-
-        if (uri != null) {
-            return uriLoader.getResourceFetcher(uri, width, height);
-        } else {
-            return null;
-        }
-=======
     public ModelLoader<Integer, ParcelFileDescriptor> build(Context context,
         MultiModelLoaderFactory multiFactory) {
       return new ResourceLoader<>(context,
@@ -110,7 +91,6 @@
     @Override
     public void teardown() {
       // Do nothing.
->>>>>>> 7e0f8734
     }
   }
 }