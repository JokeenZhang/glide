package com.bumptech.glide.manager;

import static org.junit.Assert.assertEquals;
import static org.mockito.Matchers.any;
import static org.mockito.Matchers.eq;
import static org.mockito.Mockito.mock;
import static org.mockito.Mockito.never;
import static org.mockito.Mockito.verify;

import android.app.Activity;
import android.support.v4.app.FragmentActivity;

import com.bumptech.glide.RequestManager;

import org.junit.Before;
import org.junit.Test;
import org.junit.runner.RunWith;
import org.mockito.exceptions.base.MockitoAssertionError;
import org.robolectric.Robolectric;
import org.robolectric.RobolectricTestRunner;
import org.robolectric.annotation.Config;
import org.robolectric.util.ActivityController;

@RunWith(RobolectricTestRunner.class)
@Config(manifest = Config.NONE, emulateSdk = 18)
public class RequestManagerFragmentTest {
  private static final String TAG = "tag";
  private Harness[] harnesses;

  @Before
  public void setUp() {
    harnesses = new Harness[] { new RequestManagerHarness(), new SupportRequestManagerHarness() };
  }

  @Test
  public void testSupportCanSetAndGetRequestManager() {
    runTest(new TestCase() {
      @Override
      public void runTest(Harness harness) {
        RequestManager manager = mock(RequestManager.class);
        harness.setRequestManager(manager);
        assertEquals(manager, harness.getManager());
      }
    });
  }

  @Test
  public void testReturnsLifecycle() {
    runTest(new TestCase() {
      @Override
      public void runTest(Harness harness) {
        assertEquals(harness.getHarnessLifecycle(), harness.getFragmentLifecycle());
      }
    });
  }

  @Test
  public void testDoesNotAddNullRequestManagerToLifecycleWhenSet() {
    runTest(new TestCase() {
      @Override
      public void runTest(Harness harness) {
        harness.setRequestManager(null);
        verify(harness.getHarnessLifecycle(), never()).addListener(any(LifecycleListener.class));
      }
    });
  }

  @Test
  public void testCallsLifecycleStart() {
    runTest(new TestCase() {
      @Override
      public void runTest(Harness harness) {
        harness.getController().start();

        verify(harness.getHarnessLifecycle()).onStart();
      }
    });
  }

  @Test
  public void testCallsRequestManagerStop() {
    runTest(new TestCase() {
      @Override
      public void runTest(Harness harness) {
        harness.getController().start().resume().pause().stop();

        verify(harness.getHarnessLifecycle()).onStop();
      }
    });
  }

  @Test
  public void testCallsRequestManagerDestroy() {
    runTest(new TestCase() {
      @Override
      public void runTest(Harness harness) {
        harness.getController().start().resume().pause().stop().destroy();

        verify(harness.getHarnessLifecycle()).onDestroy();
      }
    });
  }

  @Test
  public void testCallsRequestManagerOnLowMemory() {
    runTest(new TestCase() {
      @Override
      public void runTest(Harness harness) {
        RequestManager requestManager = mock(RequestManager.class);
        harness.setRequestManager(requestManager);
        harness.getCallbacks().onLowMemory();
        verify(requestManager).onLowMemory();
      }
    });
  }

  @Test
  public void testNonSupportFragmentCallsRequestManagerOnTrimMemory() {
    RequestManagerHarness requestManagerHarness = new RequestManagerHarness();
    RequestManager requestManager = mock(RequestManager.class);
    requestManagerHarness.setRequestManager(requestManager);
    int level = 123;
    requestManagerHarness.fragment.onTrimMemory(level);

    verify(requestManager).onTrimMemory(eq(level));
  }

  private void runTest(TestCase testCase) {
    for (Harness harness : harnesses) {
      try {
        testCase.runTest(harness);
      } catch (MockitoAssertionError e) {
        throw new Error("Failed to get expected call on " + harness, e);
      }
    }
  }

  private interface TestCase {
    public void runTest(Harness harness);
  }

  private interface Harness {
    public RequestManager getManager();

    public void setRequestManager(RequestManager manager);

    public ActivityFragmentLifecycle getHarnessLifecycle();

    public ActivityFragmentLifecycle getFragmentLifecycle();

    public ActivityController getController();

    public ComponentCallbacks getCallbacks();
  }

  private static class RequestManagerHarness implements Harness {
    private final ActivityController<Activity> controller;
    private final RequestManagerFragment fragment;
    private final ActivityFragmentLifecycle lifecycle = mock(ActivityFragmentLifecycle.class);

    public RequestManagerHarness() {
      fragment = new RequestManagerFragment(lifecycle);
      controller = Robolectric.buildActivity(Activity.class).create();
      controller.get().getFragmentManager().beginTransaction().add(fragment, TAG).commit();
      controller.get().getFragmentManager().executePendingTransactions();
    }

    @Override
    public String toString() {
      return "DefaultHarness";
    }

    @Override
    public RequestManager getManager() {
      return fragment.getRequestManager();
    }

<<<<<<< HEAD
    @Override
    public void setRequestManager(RequestManager requestManager) {
      fragment.setRequestManager(requestManager);
    }

    @Override
    public ActivityFragmentLifecycle getHarnessLifecycle() {
      return lifecycle;
    }
=======
    @Test
    public void testCallsRequestManagerOnLowMemory() {
        runTest(new TestCase() {
            @Override
            public void runTest(Harness harness) {
                RequestManager requestManager = mock(RequestManager.class);
                harness.setRequestManager(requestManager);
                harness.onLowMemory();
                verify(requestManager).onLowMemory();
            }
        });
    }

    @Test
    public void testNonSupportFragmentCallsOnTrimMemory() {
      RequestManagerHarness requestManagerHarness = new RequestManagerHarness();
      int level = 100;
      RequestManager requestManager = mock(RequestManager.class);
      requestManagerHarness.setRequestManager(requestManager);
      requestManagerHarness.onTrimMemory(level);
      verify(requestManager).onTrimMemory(eq(level));
    }

    @Test
    public void testOnLowMemoryCallOnNullRequestManagerDoesNotCrash() {
        runTest(new TestCase() {
            @Override
            public void runTest(Harness harness) {
                harness.onLowMemory();
            }
        });
    }

    @Test
    public void testOnTrimMemoryCallOnNullRequestManagerDoesNotCrash() {
        runTest(new TestCase() {
            @Override
            public void runTest(Harness harness) {
                harness.onTrimMemory(100 /*level*/);
            }
        });
    }

    @Test
    public void testNonSupportFragmentCallsRequestManagerOnTrimMemory() {
        RequestManagerHarness requestManagerHarness = new RequestManagerHarness();
        RequestManager requestManager = mock(RequestManager.class);
        requestManagerHarness.setRequestManager(requestManager);
        int level = 123;
        requestManagerHarness.fragment.onTrimMemory(level);
>>>>>>> 431ccaf0

    @Override
    public ActivityFragmentLifecycle getFragmentLifecycle() {
      return fragment.getLifecycle();
    }

    @Override
    public ActivityController getController() {
      return controller;
    }

    @Override
    public ComponentCallbacks getCallbacks() {
      return fragment;
    }
  }

  private static class SupportRequestManagerHarness implements Harness {
    private final SupportRequestManagerFragment supportFragment;
    private final ActivityController<FragmentActivity> supportController;
    private final ActivityFragmentLifecycle lifecycle = mock(ActivityFragmentLifecycle.class);

    public SupportRequestManagerHarness() {
      supportFragment = new SupportRequestManagerFragment(lifecycle);
      supportController = Robolectric.buildActivity(FragmentActivity.class).create();

      supportController.get().getSupportFragmentManager().beginTransaction()
          .add(supportFragment, TAG).commit();
      supportController.get().getSupportFragmentManager().executePendingTransactions();
    }

    @Override
    public String toString() {
      return "SupportHarness";
    }

    @Override
    public RequestManager getManager() {
      return supportFragment.getRequestManager();
    }

    @Override
    public void setRequestManager(RequestManager manager) {
      supportFragment.setRequestManager(manager);
    }

    @Override
    public ActivityFragmentLifecycle getHarnessLifecycle() {
      return lifecycle;
    }

<<<<<<< HEAD
    @Override
    public ActivityFragmentLifecycle getFragmentLifecycle() {
      return supportFragment.getLifecycle();
    }

    @Override
    public ActivityController getController() {
      return supportController;
    }

    @Override
    public ComponentCallbacks getCallbacks() {
      return supportFragment;
=======
        public void onLowMemory();

        public void onTrimMemory(int level);
    }

    private static class RequestManagerHarness implements Harness {
        private final ActivityController<Activity> controller;
        private final RequestManagerFragment fragment;
        private final ActivityFragmentLifecycle lifecycle = mock(ActivityFragmentLifecycle.class);

        public RequestManagerHarness() {
            fragment = new RequestManagerFragment(lifecycle);
            controller = Robolectric.buildActivity(Activity.class).create();
            controller.get()
                .getFragmentManager()
                .beginTransaction()
                .add(fragment, TAG)
                .commit();
            controller.get().getFragmentManager().executePendingTransactions();
        }

        @Override
        public String toString() {
            return "DefaultHarness";
        }

        @Override
        public RequestManager getManager() {
            return fragment.getRequestManager();
        }

        @Override
        public void setRequestManager(RequestManager requestManager) {
            fragment.setRequestManager(requestManager);
        }

        @Override
        public ActivityFragmentLifecycle getHarnessLifecycle() {
            return lifecycle;
        }

        @Override
        public ActivityFragmentLifecycle getFragmentLifecycle() {
            return fragment.getLifecycle();
        }

        @Override
        public ActivityController getController() {
            return controller;
        }

        @Override
        public void onLowMemory() {
          fragment.onLowMemory();
        }

        @Override
        public void onTrimMemory(int level) {
          fragment.onTrimMemory(level);
        }
    }

    private static class SupportRequestManagerHarness implements Harness {
        private final SupportRequestManagerFragment supportFragment;
        private final ActivityController<FragmentActivity> supportController;
        private final ActivityFragmentLifecycle lifecycle = mock(ActivityFragmentLifecycle.class);

        public SupportRequestManagerHarness() {
            supportFragment = new SupportRequestManagerFragment(lifecycle);
            supportController = Robolectric.buildActivity(FragmentActivity.class).create();

            supportController.get()
                .getSupportFragmentManager()
                .beginTransaction()
                .add(supportFragment, TAG)
                .commit();
            supportController.get().getSupportFragmentManager().executePendingTransactions();
        }

        @Override
        public String toString() {
            return "SupportHarness";
        }

        @Override
        public RequestManager getManager() {
            return supportFragment.getRequestManager();
        }

        @Override
        public void setRequestManager(RequestManager manager) {
            supportFragment.setRequestManager(manager);
        }

        @Override
        public ActivityFragmentLifecycle getHarnessLifecycle() {
            return lifecycle;
        }

        @Override
        public ActivityFragmentLifecycle getFragmentLifecycle() {
            return supportFragment.getLifecycle();
        }

        @Override
        public ActivityController getController() {
            return supportController;
        }

        @Override
        public void onLowMemory() {
          supportFragment.onLowMemory();
        }

        @Override
        public void onTrimMemory(int level) {
            // Do nothing.
        }
>>>>>>> 431ccaf0
    }
  }
}<|MERGE_RESOLUTION|>--- conflicted
+++ resolved
@@ -108,21 +108,40 @@
       public void runTest(Harness harness) {
         RequestManager requestManager = mock(RequestManager.class);
         harness.setRequestManager(requestManager);
-        harness.getCallbacks().onLowMemory();
+        harness.onLowMemory();
         verify(requestManager).onLowMemory();
       }
     });
   }
 
   @Test
-  public void testNonSupportFragmentCallsRequestManagerOnTrimMemory() {
+  public void testNonSupportFragmentCallsOnTrimMemory() {
     RequestManagerHarness requestManagerHarness = new RequestManagerHarness();
+    int level = 100;
     RequestManager requestManager = mock(RequestManager.class);
     requestManagerHarness.setRequestManager(requestManager);
-    int level = 123;
-    requestManagerHarness.fragment.onTrimMemory(level);
-
+    requestManagerHarness.onTrimMemory(level);
     verify(requestManager).onTrimMemory(eq(level));
+  }
+
+  @Test
+  public void testOnLowMemoryCallOnNullRequestManagerDoesNotCrash() {
+    runTest(new TestCase() {
+      @Override
+      public void runTest(Harness harness) {
+        harness.onLowMemory();
+      }
+    });
+  }
+
+  @Test
+  public void testOnTrimMemoryCallOnNullRequestManagerDoesNotCrash() {
+    runTest(new TestCase() {
+      @Override
+      public void runTest(Harness harness) {
+        harness.onTrimMemory(100 /*level*/);
+      }
+    });
   }
 
   private void runTest(TestCase testCase) {
@@ -140,17 +159,19 @@
   }
 
   private interface Harness {
-    public RequestManager getManager();
-
-    public void setRequestManager(RequestManager manager);
-
-    public ActivityFragmentLifecycle getHarnessLifecycle();
-
-    public ActivityFragmentLifecycle getFragmentLifecycle();
-
-    public ActivityController getController();
-
-    public ComponentCallbacks getCallbacks();
+    RequestManager getManager();
+
+    void setRequestManager(RequestManager manager);
+
+    ActivityFragmentLifecycle getHarnessLifecycle();
+
+    ActivityFragmentLifecycle getFragmentLifecycle();
+
+    ActivityController getController();
+
+    void onLowMemory();
+
+    void onTrimMemory(int level);
   }
 
   private static class RequestManagerHarness implements Harness {
@@ -161,8 +182,14 @@
     public RequestManagerHarness() {
       fragment = new RequestManagerFragment(lifecycle);
       controller = Robolectric.buildActivity(Activity.class).create();
-      controller.get().getFragmentManager().beginTransaction().add(fragment, TAG).commit();
-      controller.get().getFragmentManager().executePendingTransactions();
+      controller.get()
+          .getFragmentManager()
+          .beginTransaction()
+          .add(fragment, TAG)
+          .commit();
+      controller.get()
+          .getFragmentManager()
+          .executePendingTransactions();
     }
 
     @Override
@@ -175,7 +202,6 @@
       return fragment.getRequestManager();
     }
 
-<<<<<<< HEAD
     @Override
     public void setRequestManager(RequestManager requestManager) {
       fragment.setRequestManager(requestManager);
@@ -185,58 +211,6 @@
     public ActivityFragmentLifecycle getHarnessLifecycle() {
       return lifecycle;
     }
-=======
-    @Test
-    public void testCallsRequestManagerOnLowMemory() {
-        runTest(new TestCase() {
-            @Override
-            public void runTest(Harness harness) {
-                RequestManager requestManager = mock(RequestManager.class);
-                harness.setRequestManager(requestManager);
-                harness.onLowMemory();
-                verify(requestManager).onLowMemory();
-            }
-        });
-    }
-
-    @Test
-    public void testNonSupportFragmentCallsOnTrimMemory() {
-      RequestManagerHarness requestManagerHarness = new RequestManagerHarness();
-      int level = 100;
-      RequestManager requestManager = mock(RequestManager.class);
-      requestManagerHarness.setRequestManager(requestManager);
-      requestManagerHarness.onTrimMemory(level);
-      verify(requestManager).onTrimMemory(eq(level));
-    }
-
-    @Test
-    public void testOnLowMemoryCallOnNullRequestManagerDoesNotCrash() {
-        runTest(new TestCase() {
-            @Override
-            public void runTest(Harness harness) {
-                harness.onLowMemory();
-            }
-        });
-    }
-
-    @Test
-    public void testOnTrimMemoryCallOnNullRequestManagerDoesNotCrash() {
-        runTest(new TestCase() {
-            @Override
-            public void runTest(Harness harness) {
-                harness.onTrimMemory(100 /*level*/);
-            }
-        });
-    }
-
-    @Test
-    public void testNonSupportFragmentCallsRequestManagerOnTrimMemory() {
-        RequestManagerHarness requestManagerHarness = new RequestManagerHarness();
-        RequestManager requestManager = mock(RequestManager.class);
-        requestManagerHarness.setRequestManager(requestManager);
-        int level = 123;
-        requestManagerHarness.fragment.onTrimMemory(level);
->>>>>>> 431ccaf0
 
     @Override
     public ActivityFragmentLifecycle getFragmentLifecycle() {
@@ -249,8 +223,13 @@
     }
 
     @Override
-    public ComponentCallbacks getCallbacks() {
-      return fragment;
+    public void onLowMemory() {
+      fragment.onLowMemory();
+    }
+
+    @Override
+    public void onTrimMemory(int level) {
+      fragment.onTrimMemory(level);
     }
   }
 
@@ -263,8 +242,11 @@
       supportFragment = new SupportRequestManagerFragment(lifecycle);
       supportController = Robolectric.buildActivity(FragmentActivity.class).create();
 
-      supportController.get().getSupportFragmentManager().beginTransaction()
-          .add(supportFragment, TAG).commit();
+      supportController.get()
+          .getSupportFragmentManager()
+          .beginTransaction()
+          .add(supportFragment, TAG)
+          .commit();
       supportController.get().getSupportFragmentManager().executePendingTransactions();
     }
 
@@ -288,7 +270,6 @@
       return lifecycle;
     }
 
-<<<<<<< HEAD
     @Override
     public ActivityFragmentLifecycle getFragmentLifecycle() {
       return supportFragment.getLifecycle();
@@ -300,128 +281,13 @@
     }
 
     @Override
-    public ComponentCallbacks getCallbacks() {
-      return supportFragment;
-=======
-        public void onLowMemory();
-
-        public void onTrimMemory(int level);
-    }
-
-    private static class RequestManagerHarness implements Harness {
-        private final ActivityController<Activity> controller;
-        private final RequestManagerFragment fragment;
-        private final ActivityFragmentLifecycle lifecycle = mock(ActivityFragmentLifecycle.class);
-
-        public RequestManagerHarness() {
-            fragment = new RequestManagerFragment(lifecycle);
-            controller = Robolectric.buildActivity(Activity.class).create();
-            controller.get()
-                .getFragmentManager()
-                .beginTransaction()
-                .add(fragment, TAG)
-                .commit();
-            controller.get().getFragmentManager().executePendingTransactions();
-        }
-
-        @Override
-        public String toString() {
-            return "DefaultHarness";
-        }
-
-        @Override
-        public RequestManager getManager() {
-            return fragment.getRequestManager();
-        }
-
-        @Override
-        public void setRequestManager(RequestManager requestManager) {
-            fragment.setRequestManager(requestManager);
-        }
-
-        @Override
-        public ActivityFragmentLifecycle getHarnessLifecycle() {
-            return lifecycle;
-        }
-
-        @Override
-        public ActivityFragmentLifecycle getFragmentLifecycle() {
-            return fragment.getLifecycle();
-        }
-
-        @Override
-        public ActivityController getController() {
-            return controller;
-        }
-
-        @Override
-        public void onLowMemory() {
-          fragment.onLowMemory();
-        }
-
-        @Override
-        public void onTrimMemory(int level) {
-          fragment.onTrimMemory(level);
-        }
-    }
-
-    private static class SupportRequestManagerHarness implements Harness {
-        private final SupportRequestManagerFragment supportFragment;
-        private final ActivityController<FragmentActivity> supportController;
-        private final ActivityFragmentLifecycle lifecycle = mock(ActivityFragmentLifecycle.class);
-
-        public SupportRequestManagerHarness() {
-            supportFragment = new SupportRequestManagerFragment(lifecycle);
-            supportController = Robolectric.buildActivity(FragmentActivity.class).create();
-
-            supportController.get()
-                .getSupportFragmentManager()
-                .beginTransaction()
-                .add(supportFragment, TAG)
-                .commit();
-            supportController.get().getSupportFragmentManager().executePendingTransactions();
-        }
-
-        @Override
-        public String toString() {
-            return "SupportHarness";
-        }
-
-        @Override
-        public RequestManager getManager() {
-            return supportFragment.getRequestManager();
-        }
-
-        @Override
-        public void setRequestManager(RequestManager manager) {
-            supportFragment.setRequestManager(manager);
-        }
-
-        @Override
-        public ActivityFragmentLifecycle getHarnessLifecycle() {
-            return lifecycle;
-        }
-
-        @Override
-        public ActivityFragmentLifecycle getFragmentLifecycle() {
-            return supportFragment.getLifecycle();
-        }
-
-        @Override
-        public ActivityController getController() {
-            return supportController;
-        }
-
-        @Override
-        public void onLowMemory() {
-          supportFragment.onLowMemory();
-        }
-
-        @Override
-        public void onTrimMemory(int level) {
-            // Do nothing.
-        }
->>>>>>> 431ccaf0
+    public void onLowMemory() {
+      supportFragment.onLowMemory();
+    }
+
+    @Override
+    public void onTrimMemory(int level) {
+      // Do nothing.
     }
   }
 }