--- conflicted
+++ resolved
@@ -400,11 +400,7 @@
             } else {
                 job.addCallback(cb);
             }
-<<<<<<< HEAD
             result = new LoadToken(cb, job, task.getId());
-=======
-            result = new LoadToken(cb, job);
->>>>>>> 0b2cafb3
         }
         return result;
     }
@@ -558,11 +554,7 @@
         private final BitmapLoad task;
         private final String tag;
         private volatile Future<?> future;
-<<<<<<< HEAD
         private boolean isCancelled = false;
-=======
-        private volatile boolean isCancelled = false;
->>>>>>> 0b2cafb3
 
         public ImageManagerRunner(String key, BitmapLoad task, String tag) {
             this.key = key;
@@ -578,10 +570,6 @@
             if (isCancelled) {
                 return;
             }
-<<<<<<< HEAD
-=======
-            isCancelled = true;
->>>>>>> 0b2cafb3
 
             isCancelled = true;
             bgHandler.removeCallbacks(this);
@@ -637,44 +625,12 @@
             future = executor.submit(new Runnable() {
                 @Override
                 public void run() {
-<<<<<<< HEAD
                     try {
                         Bitmap result = decodeIfNotFound();
                         finishResize(result, false);
                     } catch (Exception e) {
                         handleException(e);
                     }
-=======
-
-                    streamLoader.loadStream(new StreamLoader.StreamReadyCallback() {
-                        @Override
-                        public void onStreamReady(final InputStream is) {
-                            if (isCancelled) {
-                                return;
-                            }
-
-                            //this callback might be called on some other thread,
-                            //we want to do resizing on our thread, especially if we're called
-                            //back on the main thread, so we will resubmit
-                            future = executor.submit(new Runnable() {
-                                @Override
-                                public void run() {
-                                    try {
-                                        final Bitmap result = resizeIfNotFound(is, downsampler, transformation);
-                                        finishResize(result, false);
-                                    } catch (Exception e) {
-                                        handleException(e);
-                                    }
-                                }
-                            });
-                        }
-
-                        @Override
-                        public void onException(Exception e) {
-                            handleException(e);
-                        }
-                    });
->>>>>>> 0b2cafb3
                 }
             });
         }
